--- conflicted
+++ resolved
@@ -10,7 +10,7 @@
 /**
  * State complet pour le Wulff Stereonet
  */
-export interface WulffStereonetCompState extends TCompState<WulffStereonetSettings> {
+export interface WulffCompState extends TCompState<WulffSettings> {
     type: 'wulff';
 }
 
@@ -131,7 +131,7 @@
 // ============================================================================
 
 /**
- * Settings complets pour le Wulff Stereonet
+ * Settings complets pour le Wulff 
  * C'est la version RÉELLE utilisée par le composant
  */
 export interface WulffSettings {
@@ -149,16 +149,6 @@
     zoomLevel: number;
 }
 
-<<<<<<< HEAD
-=======
-/**
- * State complet pour le Wulff Stereonet
- */
-export interface WulffCompState extends TCompState<WulffSettings> {
-    type: 'wulff';
-}
-
->>>>>>> 1027aa46
 // ============================================================================
 // FACTORY POUR CRÉER LES SETTINGS PAR DÉFAUT
 // ============================================================================
