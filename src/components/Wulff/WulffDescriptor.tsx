--- conflicted
+++ resolved
@@ -2,18 +2,12 @@
 // Descripteur pour le Wulff Stereonet
 
 import React from 'react';
-import { Target } from 'lucide-react';
 import { 
     VisualizationDescriptor, 
     VisualizationContext 
 } from '../VisualizationDescriptor';
-<<<<<<< HEAD
-import WulffStereonetComponent from './WulffStereonetComponent';
-import { WulffCompState, WulffIcon, WulffSettings } from './WulffParameters';
-=======
 import WulffComponent from './WulffComponent';
-import { createWulffSettings, WulffCompState, WulffSettings } from './WulffParameters';
->>>>>>> 1027aa46
+import { createWulffSettings, WulffCompState, WulffIcon, WulffSettings } from './WulffParameters';
 
 /**
  * Descripteur du Wulff Stereonet
